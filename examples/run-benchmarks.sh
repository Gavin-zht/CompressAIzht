#!/usr/bin/env bash

# Copyright 2020 InterDigital Communications, Inc.
#
# Licensed under the Apache License, Version 2.0 (the "License");
# you may not use this file except in compliance with the License.
# You may obtain a copy of the License at
#
#     http://www.apache.org/licenses/LICENSE-2.0
#
# Unless required by applicable law or agreed to in writing, software
# distributed under the License is distributed on an "AS IS" BASIS,
# WITHOUT WARRANTIES OR CONDITIONS OF ANY KIND, either express or implied.
# See the License for the specific language governing permissions and
# limitations under the License.

# Do not forget to 
# - set paths to codec bins and sources below
# - activate the virtual environment containing CompressAI

set -e

err_report() {
    echo "Error on line $1"
    echo "check codec path"
}
trap 'err_report $LINENO' ERR

NJOBS=30

usage() {
    echo "usage: $(basename $0) dataset CODECS"
    echo "supported codecs: [jpeg, jpeg2000, webp, bpg, hm, vtm, av1, bmshj2018-factorized-mse, bmshj2018-hyperprior-mse, mbt2018-mean-mse]"
}

if [[ $1 == "-h" || $1 == "--help" ]]; then
    usage
    exit 1
fi

if [[ $# -lt 2 ]]; then
    echo "Error: missing arguments"
    usage
    exit 1
fi

dataset="$1"
shift

# libpng
BPGENC="$(which bpgenc)"
BPGDEC="$(which bpgdec)"

# Tensorflow Compression script
# https://github.com/tensorflow/compression
# edit path below or uncomment locate function
# TFCI_SCRIPT="${HOME}/tensorflow-compression/compression/models/tfci.py"

# VTM
# edit below to provide the path to the chosen version of VTM
# _VTM_SRC_DIR="${HOME}/vvc/vtm-9.1"
# VTM_BIN_DIR="$(dirname "$(locate '*release/EncoderApp' | grep "$_VTM_SRC_DIR")")"
# uncomment below and provide bin directory if not found
# VTM_BIN_DIR="${_VTM_SRC_DIR}/bin/umake/clang-11.0/x86_64/release/"
# VTM_CFG="${_VTM_SRC_DIR}/cfg/encoder_intra_vtm.cfg"
# VTM_VERSION_FILE="${_VTM_SRC_DIR}/source/Lib/CommonLib/version.h"
# VTM_VERSION="$(sed -n -e 's/^#define VTM_VERSION //p' ${VTM_VERSION_FILE})"

# HM
# edit below to provide the path to the chosen version of HM
# _HM_SRC_DIR="${HOME}/hevc/HM-16.20+SCM-8.8"
# HM_BIN_DIR="${_HM_SRC_DIR}/bin/"
# HM_CFG="${_HM_SRC_DIR}/cfg/encoder_intra_main_rext.cfg"
# HM_VERSION_FILE="${_HM_SRC_DIR}/source/Lib/TLibCommon/CommonDef.h"
# HM_VERSION="$(sed -n -e 's/^#define NV_VERSION \(.*\)\/\/\/< Current software version/\1/p' ${HM_VERSION_FILE})"

# AV1
# edit below to provide the path to the chosen version of VTM
<<<<<<< HEAD
# AV1_BIN_DIR="${HOME}/av1/aom/build_gcc"
=======
AV1_BIN_DIR="${HOME}/av1/aom/build_gcc"
>>>>>>> 915c28a1

jpeg() {
    python3 -m compressai.utils.bench jpeg "$dataset"            \
        -q $(seq 5 5 95) -j "$NJOBS" > benchmarks/jpeg.json
}

jpeg2000() {
    python3 -m compressai.utils.bench jpeg2000 "$dataset"        \
        -q $(seq 5 5 95) -j "$NJOBS" > benchmarks/jpeg2000.json
}

webp() {
    python3 -m compressai.utils.bench webp "$dataset"            \
        -q $(seq 5 5 95) -j "$NJOBS" > benchmarks/webp.json
}

bpg() {
    if [ -z ${BPGENC+x} ] || [ -z ${BPGDEC+x} ]; then echo "install libBPG"; exit 1; fi
    python3 -m compressai.utils.bench bpg "$dataset"             \
        -q $(seq 47 -5 2) -m "$1" -e "$2" -c "$3"               \
        --encoder-path "$BPGENC"                                \
        --decoder-path "$BPGDEC"                                \
        -j "$NJOBS" > "benchmarks/$4"
}

hm() {
    if [ -z ${HM_BIN_DIR+x} ]; then echo "set HM bin directory HM_BIN_DIR"; exit 1; fi
    echo "using HM version $HM_VERSION"
    python3 -m compressai.utils.bench hm "$dataset"             \
        -q $(seq 47 -5 2) -b "$HM_BIN_DIR" -c "$HM_CFG"         \
        -j "$NJOBS" > "benchmarks/hm.json"
}

vtm() {
    if [ -z ${VTM_BIN_DIR+x} ]; then echo "set VTM bin directory VTM_BIN_DIR"; exit 1; fi
    echo "using VTM version $VTM_VERSION"
    python3 -m compressai.utils.bench vtm "$dataset"            \
        -q $(seq 47 -5 2) -b "$VTM_BIN_DIR" -c "$VTM_CFG"       \
        -j "$NJOBS" > "benchmarks/vtm.json"
}

av1() {
    if [ -z ${AV1_BIN_DIR+x} ]; then echo "set AV1 bin directory AV1_BIN_DIR"; exit 1; fi
    python3 -m compressai.utils.bench av1 "$dataset"            \
        -q $(seq 62 -5 2) -b "${AV1_BIN_DIR}"       \
        -j "$NJOBS" > "benchmarks/av1.json"
}

tfci() {
    if [ -z ${TFCI_SCRIPT+x} ]; then echo "set TFCI_SCRIPT bin path"; exit 1; fi
    python3 -m compressai.utils.bench tfci "$dataset"           \
        --path "$TFCI_SCRIPT" --model "$1"                      \
        -q $(seq 1 8) -j "$NJOBS" > "benchmarks/$1.json"
}

mkdir -p "benchmarks"

for i in "$@"; do
    case $i in
        "jpeg")
            jpeg
            ;;
        "jpeg2000")
            jpeg2000
            ;;
        "webp")
            webp
            ;;
        "bpg")
            # bpg "420" "x265" "rgb" bpg_420_x265_rgb.json
            # bpg "420" "x265" "ycbcr" bpg_420_x265_ycbcr.json
            # bpg "444" "x265" "rgb" bpg_444_x265_rgb.json
            bpg "444" "x265" "ycbcr" bpg_444_x265_ycbcr.json

            # bpg "420" "jctvc" "rgb" bpg_420_jctvc_rgb.json
            # bpg "420" "jctvc" "ycbcr" bpg_420_jctvc_ycbcr.json
            # bpg "444" "jctvc" "rgb" bpg_444_jctvc_rgb.json
            # bpg "444" "jctvc" "ycbcr" bpg_444_jctvc_ycbcr.json
            ;;
        "hm")
            hm
            ;;
        "vtm")
            vtm
            ;;
        "av1")
            av1
            ;;
        'bmshj2018-factorized-mse')
            tfci 'bmshj2018-factorized-mse'
            ;;
        'bmshj2018-hyperprior-mse')
            tfci 'bmshj2018-hyperprior-mse'
            ;;
        'mbt2018-mean-mse')
            tfci 'mbt2018-mean-mse'
            ;;
        *)
            echo "Error: unknown option $i"
            exit 1
            ;;
    esac
done<|MERGE_RESOLUTION|>--- conflicted
+++ resolved
@@ -76,11 +76,7 @@
 
 # AV1
 # edit below to provide the path to the chosen version of VTM
-<<<<<<< HEAD
-# AV1_BIN_DIR="${HOME}/av1/aom/build_gcc"
-=======
 AV1_BIN_DIR="${HOME}/av1/aom/build_gcc"
->>>>>>> 915c28a1
 
 jpeg() {
     python3 -m compressai.utils.bench jpeg "$dataset"            \
